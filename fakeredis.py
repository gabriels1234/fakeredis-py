--- conflicted
+++ resolved
@@ -17,12 +17,8 @@
 from itertools import count, islice
 
 import redis
-<<<<<<< HEAD
-from redis.exceptions import ResponseError, PubSubError
-=======
-from redis.exceptions import ResponseError, LockError
+from redis.exceptions import ResponseError, LockError, PubSubError
 from redis.utils import dummy
->>>>>>> ed36fff3
 import redis.client
 from redis.client import PubSubWorkerThread
 
