import random
import warnings
import copy
from ctypes import CDLL, POINTER, c_double, c_char_p, pointer
from ctypes.util import find_library
import fnmatch
from collections import MutableMapping
from datetime import datetime, timedelta
import operator
import sys
import time
import re

import redis
from redis.exceptions import ResponseError
import redis.client

try:
    # Python 2.6, 2.7
    from Queue import Queue, Empty
except:
    # Python 3
    from queue import Queue, Empty

PY2 = sys.version_info[0] == 2

if not PY2:
    long = int


__version__ = '0.6.2'


if sys.version_info[0] == 2:
    text_type = unicode
    string_types = (str, unicode)
    redis_string_types = (str, unicode, bytes)
    byte_to_int = ord
    int_to_byte = chr

    def to_bytes(x, charset=sys.getdefaultencoding(), errors='strict'):
        if x is None:
            return None
        if isinstance(x, (bytes, bytearray, buffer)) or hasattr(x, '__str__'):
            return bytes(x)
        if isinstance(x, unicode):
            return x.encode(charset, errors)
        if hasattr(x, '__unicode__'):
            return unicode(x).encode(charset, errors)
        raise TypeError('expected bytes or unicode, not ' + type(x).__name__)

    def to_native(x, charset=sys.getdefaultencoding(), errors='strict'):
        if x is None or isinstance(x, str):
            return x
        return x.encode(charset, errors)

    iterkeys = lambda d: d.iterkeys()
    itervalues = lambda d: d.itervalues()
    iteritems = lambda d: d.iteritems()
    from urlparse import urlparse
else:
    text_type = str
    string_types = (str,)
    redis_string_types = (bytes, str)

    def byte_to_int(b):
        if isinstance(b, int):
            return b
        raise TypeError('an integer is required')

    int_to_byte = operator.methodcaller('to_bytes', 1, 'big')

    def to_bytes(x, charset=sys.getdefaultencoding(), errors='strict'):
        if x is None:
            return None
        if isinstance(x, (bytes, bytearray, memoryview)):
            return bytes(x)
        if isinstance(x, str):
            return x.encode(charset, errors)
        if hasattr(x, '__str__'):
            return str(x).encode(charset, errors)
        raise TypeError('expected bytes or str, not ' + type(x).__name__)

    def to_native(x, charset=sys.getdefaultencoding(), errors='strict'):
        if x is None or isinstance(x, str):
            return x
        return x.decode(charset, errors)

    iterkeys = lambda d: iter(d.keys())
    itervalues = lambda d: iter(d.values())
    iteritems = lambda d: iter(d.items())
    from urllib.parse import urlparse


DATABASES = {}

_libc = CDLL(find_library('c'))
_libc.strtod.restype = c_double
_libc.strtod.argtypes = [c_char_p, POINTER(c_char_p)]
_strtod = _libc.strtod


def timedelta_total_seconds(delta):
    return delta.days * 86400 + delta.seconds + delta.microseconds / 1E6


class _StrKeyDict(MutableMapping):
    def __init__(self, *args, **kwargs):
        self._dict = dict(*args, **kwargs)
        self._ex_keys = {}

    def __getitem__(self, key):
        self._update_expired_keys()
        return self._dict[to_bytes(key)]

    def __setitem__(self, key, value):
        self._dict[to_bytes(key)] = value

    def __delitem__(self, key):
        del self._dict[to_bytes(key)]

    def __len__(self):
        return len(self._dict)

    def __iter__(self):
        return iter(self._dict)

    def expire(self, key, timestamp):
        self._ex_keys[key] = timestamp

    def expiring(self, key):
        if key not in self._ex_keys:
            return None
        return self._ex_keys[key]

    def _update_expired_keys(self):
        now = datetime.now()
        deleted = []
        for key in self._ex_keys:
            if now > self._ex_keys[key]:
                deleted.append(key)

        for key in deleted:
            del self._ex_keys[key]
            del self[key]

    def copy(self):
        new_copy = _StrKeyDict()
        for key, value in self._dict.items():
            new_copy[key] = value
        return new_copy

    def clear(self):
        super(_StrKeyDict, self).clear()
        self._ex_keys.clear()

    def to_bare_dict(self):
        return copy.deepcopy(self._dict)


class _ZSet(_StrKeyDict):
    redis_type = b'zset'


class _Hash(_StrKeyDict):
    redis_type = b'hash'


class FakeStrictRedis(object):
    @classmethod
    def from_url(cls, url, db=None, **kwargs):
        url = urlparse(url)
        if db is None:
            try:
                db = int(url.path.replace('/', ''))
            except (AttributeError, ValueError):
                db = 0
        return cls(db=db)

    def __init__(self, db=0, charset='utf-8', errors='strict', **kwargs):
        if db not in DATABASES:
            DATABASES[db] = _StrKeyDict()
        self._db = DATABASES[db]
        self._db_num = db
        self._encoding = charset
        self._encoding_errors = errors
        self._pubsubs = []

    def flushdb(self):
        DATABASES[self._db_num].clear()
        return True

    def flushall(self):
        for db in DATABASES:
            DATABASES[db].clear()

        del self._pubsubs[:]

    # Basic key commands
    def append(self, key, value):
        self._db.setdefault(key, b'')
        self._db[key] += to_bytes(value)
        return len(self._db[key])

    def bitcount(self, name, start=0, end=-1):
        if end == -1:
            end = None
        else:
            end += 1
        try:
            s = self._db[name][start:end]
            return sum([bin(byte_to_int(l)).count('1') for l in s])
        except KeyError:
            return 0

    def decr(self, name, amount=1):
        try:
            self._db[name] = int(self._db.get(name, '0')) - amount
        except (TypeError, ValueError):
            raise redis.ResponseError("value is not an integer or out of "
                                      "range.")
        return self._db[name]

    def exists(self, name):
        return name in self._db
    __contains__ = exists

    def expire(self, name, time):
        if isinstance(time, timedelta):
            time = int(timedelta_total_seconds(time))
        if self.exists(name):
            self._db.expire(name, datetime.now() + timedelta(seconds=time))
            return True
        else:
            return False

    def expireat(self, name, when):
        if not isinstance(when, datetime):
            when = datetime.fromtimestamp(when)
        if self.exists(name):
            self._db.expire(name, when)
            return True
        else:
            return False

    def echo(self, value):
        if isinstance(value, text_type):
            return value.encode('utf-8')
        return value

    def get(self, name):
        value = self._db.get(name)
        if isinstance(value, _StrKeyDict):
            raise redis.ResponseError("WRONGTYPE Operation against a key "
                                      "holding the wrong kind of value")
        if value is not None:
            return to_bytes(value)

    def __getitem__(self, name):
        return self._db[name]

    def getbit(self, name, offset):
        """Returns a boolean indicating the value of ``offset`` in ``name``"""
        val = self._db.get(name, '\x00')
        byte = offset // 8
        remaining = offset % 8
        actual_bitoffset = 7 - remaining
        try:
            actual_val = byte_to_int(val[byte])
        except IndexError:
            return 0
        return 1 if (1 << actual_bitoffset) & actual_val else 0

    def getset(self, name, value):
        """
        Set the value at key ``name`` to ``value`` if key doesn't exist
        Return the value at key ``name`` atomically
        """
        val = self._db.get(name)
        if val is None:
            self._db[name] = value
        return val

    def incr(self, name, amount=1):
        """
        Increments the value of ``key`` by ``amount``.  If no key exists,
        the value will be initialized as ``amount``
        """
        try:
            self._db[name] = int(self._db.get(name, '0')) + amount
        except (TypeError, ValueError):
            raise redis.ResponseError("value is not an integer or out of "
                                      "range.")
        return self._db[name]

    def incrby(self, name, amount=1):
        """
        Alias for command ``incr``
        """
        return self.incr(name, amount)

    def incrbyfloat(self, name, amount=1.0):
        try:
            self._db[name] = float(self._db.get(name, '0')) + amount
        except (TypeError, ValueError):
            raise redis.ResponseError("value is not a valid float.")
        return self._db[name]

    def keys(self, pattern=None):
        return [key for key in self._db
                if not key or not pattern or
                fnmatch.fnmatch(to_native(key), to_native(pattern))]

    def mget(self, keys, *args):
        all_keys = self._list_or_args(keys, args)
        found = []
        if not all_keys:
            raise redis.ResponseError(
                "wrong number of arguments for 'mget' command")
        for key in all_keys:
            found.append(self._db.get(key))
        return found

    def mset(self, *args, **kwargs):
        if args:
            if len(args) != 1 or not isinstance(args[0], dict):
                raise redis.RedisError(
                    'MSET requires **kwargs or a single dict arg')
            kwargs.update(args[0])
        for key, val in iteritems(kwargs):
            self.set(key, val)
        return True

    def msetnx(self, mapping):
        """
        Sets each key in the ``mapping`` dict to its corresponding value if
        none of the keys are already set
        """
        if not any(k in self._db for k in mapping):
            for key, val in iteritems(mapping):
                self.set(key, val)
            return True
        return False

    def move(self, name, db):
        pass

    def persist(self, name):
        pass

    def ping(self):
        return True

    def randomkey(self):
        pass

    def rename(self, src, dst):
        try:
            value = self._db[src]
        except KeyError:
            raise redis.ResponseError("No such key: %s" % src)
        self._db[dst] = value
        del self._db[src]
        return True

    def renamenx(self, src, dst):
        if dst in self._db:
            return False
        else:
            return self.rename(src, dst)

    def scan(self, cursor=0, match=None, count=None):
        cursor = int(cursor)
        if count is None:
            count = 10
        match_keys = [
            key for key in self._db if not match or
            fnmatch.fnmatch(to_native(key), to_native(match))
        ]
        keys = match_keys[cursor:cursor + count]
        if cursor + count >= len(match_keys):
            return 0, keys
        else:
            return cursor + count, keys

    def scan_iter(self, match=None, count=None):
        # This is from redis-py
        cursor = '0'
        while cursor != 0:
            cursor, data = self.scan(cursor=cursor, match=match, count=count)
            for item in data:
                yield item

    def set(self, name, value, ex=None, px=None, nx=False, xx=False):
        if (not nx and not xx) or (nx and self._db.get(name, None) is None) \
                or (xx and not self._db.get(name, None) is None):
            if ex is not None and ex > 0:
                self._db.expire(name, datetime.now() + timedelta(seconds=ex))
            elif px is not None and px > 0:
                self._db.expire(name, datetime.now() +
                                timedelta(milliseconds=px))
            self._db[name] = to_bytes(value)
            return True
        else:
            return None

    __setitem__ = set

    def setbit(self, name, offset, value):
        val = self._db.get(name, b'\x00')
        byte = offset // 8
        remaining = offset % 8
        actual_bitoffset = 7 - remaining
        if len(val) - 1 < byte:
            # We need to expand val so that we can set the appropriate
            # bit.
            needed = byte - (len(val) - 1)
            val += b'\x00' * needed
        if value == 1:
            new_byte = byte_to_int(val[byte]) | (1 << actual_bitoffset)
        else:
            new_byte = byte_to_int(val[byte]) ^ (1 << actual_bitoffset)
        reconstructed = bytearray(val)
        reconstructed[byte] = new_byte
        self._db[name] = bytes(reconstructed)

    def setex(self, name, time, value):
        if isinstance(time, timedelta):
            time = int(timedelta_total_seconds(time))
        return self.set(name, value, ex=time)

    def psetex(self, name, time_ms, value):
        if isinstance(time_ms, timedelta):
            time_ms = int(timedelta_total_seconds(time_ms) * 1000)
        if time_ms == 0:
            raise ResponseError("invalid expire time in SETEX")
        return self.set(name, value, px=time_ms)

    def setnx(self, name, value):
        result = self.set(name, value, nx=True)
        # Real Redis returns False from setnx, but None from set(nx=...)
        if not result:
            return False
        return result

    def setrange(self, name, offset, value):
        pass

    def strlen(self, name):
        try:
            return len(self._db[name])
        except KeyError:
            return 0

    def substr(self, name, start, end=-1):
        if end == -1:
            end = None
        else:
            end += 1
        try:
            return self._db[name][start:end]
        except KeyError:
            return b''
    # Redis >= 2.0.0 this command is called getrange
    # according to the docs.
    getrange = substr

    def ttl(self, name):
        return self._ttl(name)

    def pttl(self, name):
        return self._ttl(name, 1000)

    def _ttl(self, name, multiplier=1):
        if name not in self._db:
            return None

        exp_time = self._db.expiring(name)
        if not exp_time:
            return None

        now = datetime.now()
        if now > exp_time:
            return None
        else:
            return round(((exp_time - now).days * 3600 * 24
                          + (exp_time - now).seconds
                          + (exp_time - now).microseconds / 1E6) * multiplier)

    def type(self, name):
        key = self._db.get(name)
        if hasattr(key.__class__, 'redis_type'):
            return key.redis_type
        if isinstance(key, redis_string_types):
            return b'string'
        elif isinstance(key, list):
            return b'list'
        elif isinstance(key, set):
            return b'set'

    def watch(self, *names):
        pass

    def unwatch(self):
        pass

    def delete(self, *names):
        deleted = 0
        for name in names:
            try:
                del self._db[name]
                if name in self._db._ex_keys:
                    del self._db._ex_keys[name]
                deleted += 1
            except KeyError:
                continue
        return deleted

    def sort(self, name, start=None, num=None, by=None, get=None, desc=False,
             alpha=False, store=None):
        """Sort and return the list, set or sorted set at ``name``.

        ``start`` and ``num`` allow for paging through the sorted data

        ``by`` allows using an external key to weight and sort the items.
            Use an "*" to indicate where in the key the item value is located

        ``get`` allows for returning items from external keys rather than the
            sorted data itself.  Use an "*" to indicate where int he key
            the item value is located

        ``desc`` allows for reversing the sort

        ``alpha`` allows for sorting lexicographically rather than numerically

        ``store`` allows for storing the result of the sort into
            the key ``store``

        """
        if (start is None and num is not None) or \
                (start is not None and num is None):
            raise redis.RedisError(
                "RedisError: ``start`` and ``num`` must both be specified")
        try:
            data = list(self._db[name])[:]
            if by is not None:
                # _sort_using_by_arg mutates data so we don't
                # need need a return value.
                self._sort_using_by_arg(data, by=by)
            elif not alpha:
                data.sort(key=self._strtod_key_func)
            else:
                data.sort()
            if desc:
                data = list(reversed(data))
            if not (start is None and num is None):
                data = data[start:start + num]
            if store is not None:
                self._db[store] = data
                return len(data)
            else:
                return self._retrive_data_from_sort(data, get)
        except KeyError:
            return []

    def _retrive_data_from_sort(self, data, get):
        if get is not None:
            if isinstance(get, string_types):
                get = [get]
            new_data = []
            for k in data:
                for g in get:
                    single_item = self._get_single_item(k, g)
                    new_data.append(single_item)
            data = new_data
        return data

    def _get_single_item(self, k, g):
        g = to_bytes(g)
        if b'*' in g:
            g = g.replace(b'*', k)
            if b'->' in g:
                key, hash_key = g.split(b'->')
                single_item = self._db.get(key, {}).get(hash_key)
            else:
                single_item = self._db.get(g)
        elif b'#' in g:
            single_item = k
        else:
            single_item = None
        return single_item

    def _strtod_key_func(self, arg):
        # str()'ing the arg is important! Don't ever remove this.
        arg = to_bytes(arg)
        end = c_char_p()
        val = _strtod(arg, pointer(end))
        # real Redis also does an isnan check, not sure if
        # that's needed here or not.
        if end.value:
            raise redis.ResponseError(
                "One or more scores can't be converted into double")
        else:
            return val

    def _sort_using_by_arg(self, data, by):
        by = to_bytes(by)

        def _by_key(arg):
            key = by.replace(b'*', arg)
            if b'->' in by:
                key, hash_key = key.split(b'->')
                return self._db.get(key, {}).get(hash_key)
            else:
                return self._db.get(key)

        data.sort(key=_by_key)

    def lpush(self, name, *values):
        self._db.setdefault(name, [])[0:0] = list(reversed(
            [to_bytes(x) for x in values]))
        return len(self._db[name])

    def lrange(self, name, start, end):
        if end == -1:
            end = None
        else:
            end += 1
        return self._db.get(name, [])[start:end]

    def llen(self, name):
        return len(self._db.get(name, []))

    def lrem(self, name, count, value):
        value = to_bytes(value)
        a_list = self._db.get(name, [])
        found = []
        for i, el in enumerate(a_list):
            if el == value:
                found.append(i)
        if count > 0:
            indices_to_remove = found[:count]
        elif count < 0:
            indices_to_remove = found[count:]
        else:
            indices_to_remove = found
        # Iterating in reverse order to ensure the indices
        # remain valid during deletion.
        for index in reversed(indices_to_remove):
            del a_list[index]
        return len(indices_to_remove)

    def rpush(self, name, *values):
        self._db.setdefault(name, []).extend([to_bytes(x) for x in values])
        return len(self._db[name])

    def lpop(self, name):
        try:
            return self._db.get(name, []).pop(0)
        except IndexError:
            return None

    def lset(self, name, index, value):
        try:
            self._db.get(name, [])[index] = to_bytes(value)
        except IndexError:
            raise redis.ResponseError("index out of range")

    def rpushx(self, name, value):
        try:
            self._db[name].append(to_bytes(value))
        except KeyError:
            return

    def ltrim(self, name, start, end):
        try:
            val = self._db[name]
        except KeyError:
            return True
        if end == -1:
            end = None
        else:
            end += 1
        self._db[name] = val[start:end]
        return True

    def lindex(self, name, index):
        try:
            return self._db.get(name, [])[index]
        except IndexError:
            return None

    def lpushx(self, name, value):
        try:
            self._db[name].insert(0, to_bytes(value))
        except KeyError:
            return

    def rpop(self, name):
        try:
            return self._db.get(name, []).pop()
        except IndexError:
            return None

    def linsert(self, name, where, refvalue, value):
        index = self._db.get(name, []).index(to_bytes(refvalue))
        self._db.get(name, []).insert(index, to_bytes(value))

    def rpoplpush(self, src, dst):
        el = self.rpop(src)
        if el is not None:
            try:
                self._db[dst].insert(0, el)
            except KeyError:
                self._db[dst] = [el]
        return el

    def blpop(self, keys, timeout=0):
        # This has to be a best effort approximation which follows
        # these rules:
        # 1) For each of those keys see if there's something we can
        #    pop from.
        # 2) If this is not the case then simulate a timeout.
        # This means that there's not really any blocking behavior here.
        if isinstance(keys, string_types):
            keys = [to_bytes(keys)]
        else:
            keys = [to_bytes(k) for k in keys]
        for key in keys:
            if self._db.get(key, []):
                return (key, self._db[key].pop(0))

    def brpop(self, keys, timeout=0):
        if isinstance(keys, string_types):
            keys = [to_bytes(keys)]
        else:
            keys = [to_bytes(k) for k in keys]
        for key in keys:
            if self._db.get(key, []):
                return (key, self._db[key].pop())

    def brpoplpush(self, src, dst, timeout=0):
        el = self.rpop(src)
        if el is not None:
            try:
                self._db[dst].insert(0, el)
            except KeyError:
                self._db[dst] = [el]
        return el

    def hdel(self, name, *keys):
        h = self._db.get(name, {})
        rem = 0
        for k in keys:
            if k in h:
                del h[k]
                rem += 1
        return rem

    def hexists(self, name, key):
        "Returns a boolean indicating if ``key`` exists within hash ``name``"
        if self._db.get(name, {}).get(key) is None:
            return 0
        else:
            return 1

    def hget(self, name, key):
        "Return the value of ``key`` within the hash ``name``"
        return self._db.get(name, {}).get(key)

    def hgetall(self, name):
        "Return a Python dict of the hash's name/value pairs"
        all_items = self._db.get(name, {})
        if hasattr(all_items, 'to_bare_dict'):
            all_items = all_items.to_bare_dict()
        return all_items

    def hincrby(self, name, key, amount=1):
        "Increment the value of ``key`` in hash ``name`` by ``amount``"
        new = int(self._db.setdefault(name, _Hash()).get(key, '0')) + amount
        self._db[name][key] = new
        return new

    def hincrbyfloat(self, name, key, amount=1.0):
        """Increment the value of key in hash name by floating amount"""
        try:
            amount = float(amount)
        except ValueError:
            raise redis.ResponseError("value is not a valid float")
        try:
            current = float(self._db.setdefault(name, _Hash()).get(key, '0'))
        except ValueError:
            raise redis.ResponseError("hash value is not a valid float")
        new = current + amount
        self._db[name][key] = new
        return new

    def hkeys(self, name):
        "Return the list of keys within hash ``name``"
        return list(self._db.get(name, {}))

    def hlen(self, name):
        "Return the number of elements in hash ``name``"
        return len(self._db.get(name, {}))

    def hset(self, name, key, value):
        """
        Set ``key`` to ``value`` within hash ``name``
        Returns 1 if HSET created a new field, otherwise 0
        """
        key_is_new = key not in self._db.get(name, {})
        self._db.setdefault(name, _Hash())[key] = to_bytes(value)
        return 1 if key_is_new else 0

    def hsetnx(self, name, key, value):
        """
        Set ``key`` to ``value`` within hash ``name`` if ``key`` does not
        exist.  Returns 1 if HSETNX created a field, otherwise 0.
        """
        if key in self._db.get(name, {}):
            return False
        self._db.setdefault(name, _Hash())[key] = to_bytes(value)
        return True

    def hmset(self, name, mapping):
        """
        Sets each key in the ``mapping`` dict to its corresponding value
        in the hash ``name``
        """
        if not mapping:
            raise redis.DataError("'hmset' with 'mapping' of length 0")
        new_mapping = {}
        for k, v in mapping.items():
            new_mapping[k] = to_bytes(v)
        self._db.setdefault(name, _Hash()).update(new_mapping)
        return True

    def hmget(self, name, keys, *args):
        "Returns a list of values ordered identically to ``keys``"
        h = self._db.get(name, {})
        all_keys = self._list_or_args(keys, args)
        return [h.get(k) for k in all_keys]

    def hvals(self, name):
        "Return the list of values within hash ``name``"
        return self._db.get(name, {}).values()

    def sadd(self, name, *values):
        "Add ``value`` to set ``name``"
        a_set = self._db.setdefault(name, set())
        card = len(a_set)
        a_set |= set(to_bytes(x) for x in values)
        return len(a_set) - card

    def scard(self, name):
        "Return the number of elements in set ``name``"
        return len(self._db.get(name, set()))

    def sdiff(self, keys, *args):
        "Return the difference of sets specified by ``keys``"
        all_keys = (to_bytes(x) for x in self._list_or_args(keys, args))
        diff = self._db.get(next(all_keys), set()).copy()
        for key in all_keys:
            diff -= self._db.get(key, set())
        return diff

    def sdiffstore(self, dest, keys, *args):
        """
        Store the difference of sets specified by ``keys`` into a new
        set named ``dest``.  Returns the number of keys in the new set.
        """
        diff = self.sdiff(keys, *args)
        self._db[dest] = diff
        return len(diff)

    def sinter(self, keys, *args):
        "Return the intersection of sets specified by ``keys``"
        all_keys = (to_bytes(x) for x in self._list_or_args(keys, args))
        intersect = self._db.get(next(all_keys), set()).copy()
        for key in all_keys:
            intersect.intersection_update(self._db.get(key, set()))
        return intersect

    def sinterstore(self, dest, keys, *args):
        """
        Store the intersection of sets specified by ``keys`` into a new
        set named ``dest``.  Returns the number of keys in the new set.
        """
        intersect = self.sinter(keys, *args)
        self._db[dest] = intersect
        return len(intersect)

    def sismember(self, name, value):
        "Return a boolean indicating if ``value`` is a member of set ``name``"
        return to_bytes(value) in self._db.get(name, set())

    def smembers(self, name):
        "Return all members of the set ``name``"
        return self._db.get(name, set())

    def smove(self, src, dst, value):
        value = to_bytes(value)
        try:
            self._db.get(src, set()).remove(value)
            self._db.setdefault(dst, set()).add(value)
            return True
        except KeyError:
            return False

    def spop(self, name):
        "Remove and return a random member of set ``name``"
        try:
            return self._db.get(name, set()).pop()
        except KeyError:
            return None

    def srandmember(self, name):
        "Return a random member of set ``name``"
        members = self._db.get(name, set())
        if members:
            index = random.randint(0, len(members) - 1)
            return list(members)[index]

    def srem(self, name, *values):
        "Remove ``value`` from set ``name``"
        a_set = self._db.setdefault(name, set())
        card = len(a_set)
        a_set -= set(to_bytes(x) for x in values)
        return card - len(a_set)

    def sunion(self, keys, *args):
        "Return the union of sets specifiued by ``keys``"
        all_keys = (to_bytes(x) for x in self._list_or_args(keys, args))
        union = self._db.get(next(all_keys), set()).copy()
        for key in all_keys:
            union.update(self._db.get(key, set()))
        return union

    def sunionstore(self, dest, keys, *args):
        """
        Store the union of sets specified by ``keys`` into a new
        set named ``dest``.  Returns the number of keys in the new set.
        """
        union = self.sunion(keys, *args)
        self._db[dest] = union
        return len(union)

    def _get_zelement_range_filter_func(self, min_val, max_val):
        # This will return a filter function based on the
        # min and max values.  It takes a single argument
        # and return True if it matches the range filter
        # criteria, and False otherwise.

        # This will also handle the case when
        # min/max are '-inf', '+inf'.
        # It needs to handle exclusive intervals
        # where the min/max value is something like
        # '(0'
        #     a             <    x        <           b
        #     ^             ^             ^           ^
        # actual_min   left_comp     right_comp  actual_max
        left_comparator, actual_min = self._get_comparator_and_val(min_val)
        right_comparator, actual_max = self._get_comparator_and_val(max_val)

        def _matches(x):
            return (left_comparator(actual_min, x) and
                    right_comparator(x, actual_max))
        return _matches

    def _get_comparator_and_val(self, value):
        try:
            if isinstance(value, string_types) and value.startswith('('):
                comparator = operator.lt
                actual_value = float(value[1:])
            else:
                comparator = operator.le
                actual_value = float(value)
        except ValueError:
            raise redis.ResponseError('min or max is not a float')
        return comparator, actual_value

    def zadd(self, name, *args, **kwargs):
        """
        Set any number of score, element-name pairs to the key ``name``. Pairs
        can be specified in two ways:

        As *args, in the form of: score1, name1, score2, name2, ...
        or as **kwargs, in the form of: name1=score1, name2=score2, ...

        The following example would add four values to the 'my-key' key:
        redis.zadd('my-key', 1.1, 'name1', 2.2, 'name2', name3=3.3, name4=4.4)
        """
        if len(args) % 2 != 0:
            raise redis.RedisError("ZADD requires an equal number of "
                                   "values and scores")
        zset = self._db.setdefault(name, _ZSet())
        added = 0
        for score, value in zip(*[args[i::2] for i in range(2)]):
            if value not in zset:
                added += 1
            try:
                zset[value] = float(score)
            except ValueError:
                raise redis.ResponseError("value is not a valid float")
        for value, score in kwargs.items():
            if value not in zset:
                added += 1
            try:
                zset[value] = float(score)
            except ValueError:
                raise redis.ResponseError("value is not a valid float")
        return added

    def zcard(self, name):
        "Return the number of elements in the sorted set ``name``"
        return len(self._db.get(name, {}))

    def zcount(self, name, min, max):
        found = 0
        filter_func = self._get_zelement_range_filter_func(min, max)
        for score in self._db.get(name, {}).values():
            if filter_func(score):
                found += 1
        return found

    def zincrby(self, name, value, amount=1):
        "Increment the score of ``value`` in sorted set ``name`` by ``amount``"
        d = self._db.setdefault(name, _ZSet())
        score = d.get(value, 0) + amount
        d[value] = score
        return score

    def zinterstore(self, dest, keys, aggregate=None):
        """
        Intersect multiple sorted sets specified by ``keys`` into
        a new sorted set, ``dest``. Scores in the destination will be
        aggregated based on the ``aggregate``, or SUM if none is provided.
        """
        if not keys:
            raise redis.ResponseError("At least one key must be specified "
                                      "for ZINTERSTORE/ZUNIONSTORE")
        # keys can be a list or a dict so it needs to be converted to
        # a list first.
        list_keys = list(keys)
        valid_keys = set(self._db.get(list_keys[0], {}))
        for key in list_keys[1:]:
            valid_keys.intersection_update(self._db.get(key, {}))
        return self._zaggregate(dest, keys, aggregate,
                                lambda x: x in
                                valid_keys)

    def zrange(self, name, start, end, desc=False, withscores=False):
        """
        Return a range of values from sorted set ``name`` between
        ``start`` and ``end`` sorted in ascending order.

        ``start`` and ``end`` can be negative, indicating the end of the range.

        ``desc`` indicates to sort in descending order.

        ``withscores`` indicates to return the scores along with the values.
        The return type is a list of (value, score) pairs
        """
        if end == -1:
            end = None
        else:
            end += 1
        all_items = self._db.get(name, {})
        if desc:
            reverse = True
        else:
            reverse = False
        in_order = self._get_zelements_in_order(all_items, reverse)
        items = in_order[start:end]
        if not withscores:
            return items
        else:
            return [(k, all_items[k]) for k in items]

    def _get_zelements_in_order(self, all_items, reverse=False):
        by_keyname = sorted(
            all_items.items(), key=lambda x: x[0], reverse=reverse)
        in_order = sorted(by_keyname, key=lambda x: x[1], reverse=reverse)
        return [el[0] for el in in_order]

    def zrangebyscore(self, name, min, max,
                      start=None, num=None, withscores=False):
        """
        Return a range of values from the sorted set ``name`` with scores
        between ``min`` and ``max``.

        If ``start`` and ``num`` are specified, then return a slice
        of the range.

        ``withscores`` indicates to return the scores along with the values.
        The return type is a list of (value, score) pairs
        """
        return self._zrangebyscore(name, min, max, start, num, withscores,
                                   reverse=False)

    def _zrangebyscore(self, name, min, max, start, num, withscores, reverse):
        if (start is not None and num is None) or \
                (num is not None and start is None):
            raise redis.RedisError("``start`` and ``num`` must both "
                                   "be specified")
        all_items = self._db.get(name, {})
        in_order = self._get_zelements_in_order(all_items, reverse=reverse)
        filter_func = self._get_zelement_range_filter_func(min, max)
        matches = []
        for item in in_order:
            if filter_func(all_items[item]):
                matches.append(item)
        if start is not None:
            matches = matches[start:start + num]
        if withscores:
            return [(k, all_items[k]) for k in matches]
        return matches

    def zrank(self, name, value):
        """
        Returns a 0-based value indicating the rank of ``value`` in sorted set
        ``name``
        """
        all_items = self._db.get(name, {})
        in_order = sorted(all_items, key=lambda x: all_items[x])
        try:
            return in_order.index(to_bytes(value))
        except ValueError:
            return None

    def zrem(self, name, *values):
        "Remove member ``value`` from sorted set ``name``"
        z = self._db.get(name, {})
        rem = 0
        for v in values:
            if v in z:
                del z[v]
                rem += 1
        return rem

    def zremrangebyrank(self, name, min, max):
        """
        Remove all elements in the sorted set ``name`` with ranks between
        ``min`` and ``max``. Values are 0-based, ordered from smallest score
        to largest. Values can be negative indicating the highest scores.
        Returns the number of elements removed
        """
        all_items = self._db.get(name, {})
        in_order = self._get_zelements_in_order(all_items)
        num_deleted = 0
        if max == -1:
            max = None
        else:
            max += 1
        for key in in_order[min:max]:
            del all_items[key]
            num_deleted += 1
        return num_deleted

    def zremrangebyscore(self, name, min, max):
        """
        Remove all elements in the sorted set ``name`` with scores
        between ``min`` and ``max``. Returns the number of elements removed.
        """
        all_items = self._db.get(name, {})
        filter_func = self._get_zelement_range_filter_func(min, max)
        removed = 0
        for key in all_items.copy():
            if filter_func(all_items[key]):
                del all_items[key]
                removed += 1
        return removed

    def zrevrange(self, name, start, num, withscores=False):
        """
        Return a range of values from sorted set ``name`` between
        ``start`` and ``num`` sorted in descending order.

        ``start`` and ``num`` can be negative, indicating the end of the range.

        ``withscores`` indicates to return the scores along with the values
        The return type is a list of (value, score) pairs
        """
        return self.zrange(name, start, num, True, withscores)

    def zrevrangebyscore(self, name, max, min,
                         start=None, num=None, withscores=False):
        """
        Return a range of values from the sorted set ``name`` with scores
        between ``min`` and ``max`` in descending order.

        If ``start`` and ``num`` are specified, then return a slice
        of the range.

        ``withscores`` indicates to return the scores along with the values.
        The return type is a list of (value, score) pairs
        """
        return self._zrangebyscore(name, min, max, start, num, withscores,
                                   reverse=True)

    def zrevrank(self, name, value):
        """
        Returns a 0-based value indicating the descending rank of
        ``value`` in sorted set ``name``
        """
        num_items = len(self._db.get(name, {}))
        zrank = self.zrank(name, value)
        if zrank is not None:
            return num_items - self.zrank(name, value) - 1

    def zscore(self, name, value):
        "Return the score of element ``value`` in sorted set ``name``"
        try:
            return self._db[name][value]
        except KeyError:
            return None

    def zunionstore(self, dest, keys, aggregate=None):
        """
        Union multiple sorted sets specified by ``keys`` into
        a new sorted set, ``dest``. Scores in the destination will be
        aggregated based on the ``aggregate``, or SUM if none is provided.
        """
        if not keys:
            raise redis.ResponseError("At least one key must be specified "
                                      "for ZINTERSTORE/ZUNIONSTORE")
        self._zaggregate(dest, keys, aggregate, lambda x: True)

    def _zaggregate(self, dest, keys, aggregate, should_include):
        new_zset = _ZSet()
        if aggregate is None:
            aggregate = 'SUM'
        # This is what the actual redis client uses, so we'll use
        # the same type check.
        if isinstance(keys, dict):
            keys_weights = [(k, keys[k]) for k in keys]
        else:
            keys_weights = [(k, 1) for k in keys]
        for key, weight in keys_weights:
            current_zset = self._db.get(key, {})
            if isinstance(current_zset, set):
                # When casting set to zset redis uses a default score of 1.0
                current_zset = dict((k, 1.0) for k in current_zset)
            for el in current_zset:
                if not should_include(el):
                    continue
                if el not in new_zset:
                    new_zset[el] = current_zset[el] * weight
                elif aggregate == 'SUM':
                    new_zset[el] += current_zset[el] * weight
                elif aggregate == 'MAX':
                    new_zset[el] = max([new_zset[el],
                                        current_zset[el] * weight])
                elif aggregate == 'MIN':
                    new_zset[el] = min([new_zset[el],
                                        current_zset[el] * weight])
        self._db[dest] = new_zset

    def _list_or_args(self, keys, args):
        # Based off of list_or_args from redis-py.
        # Returns a single list combining keys and args.
        # A string can be iterated, but indicates
        # keys wasn't passed as a list.
        if isinstance(keys, string_types):
            keys = [keys]
        if args:
            keys.extend(args)
        return keys

    def pipeline(self, transaction=True):
        """Return an object that can be used to issue Redis commands in a batch.

        Arguments --
            transaction (bool) -- whether the buffered commands
                are issued atomically. True by default.
        """
        return FakePipeline(self, transaction)

    def transaction(self, func, *keys):
        # We use a for loop instead of while
        # because if the test this is being used in
        # goes wrong we don't want an infinite loop!
        with self.pipeline() as p:
            for _ in range(5):
                try:
                    p.watch(*keys)
                    func(p)
                    return p.execute()
                except redis.WatchError:
                    continue
        raise redis.WatchError('Could not run transaction after 5 tries')

<<<<<<< HEAD
    # HYPERLOGLOG COMMANDS
    def pfadd(self, name, *values):
        "Adds the specified elements to the specified HyperLogLog."
        # Simulate the behavior of HyperLogLog by using SETs underneath to
        # approximate the behavior.
        result = self.sadd(name, *values)

        # Per the documentation:
        # - 1 if at least 1 HyperLogLog internal register was altered. 0 otherwise.
        return 1 if result > 0 else 0

    def pfcount(self, *sources):
        """
        Return the approximated cardinality of
        the set observed by the HyperLogLog at key(s).
        """
        total = 0
        for src in sources:
            total += self.scard(src)
        return total

    def pfmerge(self, dest, *sources):
        "Merge N different HyperLogLogs into a single one."
        self.sunionstore(dest, sources)
        return True
=======
    def pubsub(self):
        """
        Returns a new FakePubSub instance
        """
        ps = FakePubSub()
        self._pubsubs.append(ps)

        return ps

    def publish(self, channel, message):
        """
        Loops throug all available pubsub objects and publishes the
        ``message`` to then for the given ``channel``.
        """
        count = 0
        for i, ps in enumerate(self._pubsubs):
            if not ps.subscribed:
                del self._pubsubs[i]
                continue

            count += ps.put(channel, message, 'message')

        return count
>>>>>>> bb6d5df5


class FakeRedis(FakeStrictRedis):
    def setex(self, name, value, time):
        return super(FakeRedis, self).setex(name, time, value)

    def lrem(self, name, value, num=0):
        return super(FakeRedis, self).lrem(name, num, value)

    def zadd(self, name, value=None, score=None, **pairs):
        """
        For each kwarg in ``pairs``, add that item and it's score to the
        sorted set ``name``.

        The ``value`` and ``score`` arguments are deprecated.
        """
        if value is not None or score is not None:
            if value is None or score is None:
                raise redis.RedisError(
                    "Both 'value' and 'score' must be specified to ZADD")
            warnings.warn(DeprecationWarning(
                "Passing 'value' and 'score' has been deprecated. "
                "Please pass via kwargs instead."))
            pairs = {str(value): score}
        elif not pairs:
            raise redis.RedisError("ZADD is missing kwargs param")
        return super(FakeRedis, self).zadd(name, **pairs)


class FakePipeline(object):
    """Helper class for FakeStrictRedis to implement pipelines.

    A pipeline is a collection of commands that
    are buffered until you call ``execute``, at which
    point they are called sequentially and a list
    of their return values is returned.

    """
    def __init__(self, owner, transaction=True):
        """Create a pipeline for the specified FakeStrictRedis instance.

        Arguments --
            owner -- a FakeStrictRedis instance.

        """
        self.owner = owner
        self.transaction = transaction
        self.commands = []
        self.need_reset = False
        self.is_immediate = False
        self.watching = {}

    def __getattr__(self, name):
        """Magic method to allow FakeStrictRedis commands to be called.

        Returns a method that records the command for later.

        """
        if not hasattr(self.owner, name):
            raise AttributeError('%r: does not have attribute %r' %
                                 (self.owner, name))

        def meth(*args, **kwargs):
            if self.is_immediate:
                # Special mode during watch_multi sequence.
                return getattr(self.owner, name)(*args, **kwargs)
            self.commands.append((name, args, kwargs))
            return self

        setattr(self, name, meth)
        return meth

    def __enter__(self):
        return self

    def __exit__(self, exc_type, exc_value, traceback):
        self.reset()

    def execute(self, raise_on_error=True):
        """Run all the commands in the pipeline and return the results."""
        try:
            if self.watching:
                mismatches = [
                    (k, v, u) for (k, v, u) in
                    [(k, v, self.owner._db.get(k))
                        for (k, v) in self.watching.items()]
                    if v != u]
                if mismatches:
                    self.commands = []
                    self.watching = {}
                    raise redis.WatchError(
                        'Watched key%s %s changed' % (
                            '' if len(mismatches) == 1 else
                            's', ', '.join(k for (k, _, _) in mismatches)))
            if raise_on_error:
                ret = [getattr(self.owner, name)(*args, **kwargs)
                       for name, args, kwargs in self.commands]
            else:
                ret = []
                for name, args, kwargs in self.commands:
                    try:
                        ret.append(getattr(self.owner, name)(*args, **kwargs))
                    except Exception as exc:
                        ret.append(exc)
            return ret
        finally:
            # Redis-py will reset in all cases, so do that.
            self.commands = []
            self.watching = {}

    def watch(self, *keys):
        self.watching.update((key, copy.deepcopy(self.owner._db.get(key)))
                             for key in keys)
        self.need_reset = True
        self.is_immediate = True

    def multi(self):
        self.is_immediate = False

    def reset(self):
        self.need_reset = False


class FakePubSub(object):

    PUBLISH_MESSAGE_TYPES = ['message', 'pmessage']
    SUBSCRIBE_MESSAGE_TYPES = ['subscribe', 'psubscribe']
    UNSUBSCRIBE_MESSAGE_TYPES = ['unsubscribe', 'punsubscribe']
    PATTERN_MESSAGE_TYPES = ['psubscribe', 'punsubscribe']

    def __init__(self, *args, **kwargs):
        self.channels = {}
        self.patterns = {}
        self._q = Queue()
        self.subscribed = False

        self.ignore_subscribe_messages = kwargs['ignore_subscribe_messages']\
            if 'ignore_subscribe_messages' in kwargs else False

    def put(self, channel, message, message_type, pattern=None):
        """
        Utility function to be used as the publishing entrypoint for this
        pubsub object
        """
        if message_type in self.SUBSCRIBE_MESSAGE_TYPES or\
                message_type in self.UNSUBSCRIBE_MESSAGE_TYPES:
            return self._send(message_type, None, channel, message)

        count = 0

        # Send the message on the given channel
        if channel in self.channels:
            count += self._send(message_type, None, channel, message)

        # See if any of the patterns match the given channel
        for pattern, pattern_obj in iteritems(self.patterns):
            match = re.match(pattern_obj['regex'], channel)
            if match:
                count += self._send('pmessage', pattern, channel, message)

        return count

    def _send(self, message_type, pattern, channel, data):
        msg = {
            'type': message_type,
            'pattern': pattern,
            'channel': channel.encode(),
            'data': data.encode() if type(data) == str else data
        }

        self._q.put(msg)

        return 1

    def psubscribe(self, *args, **kwargs):
        """
        Subcribe to channel patterns.
        """

        def _subscriber(pattern, handler):
            regex = self._parse_pattern(pattern)
            return {
                'regex': regex,
                'handler': handler
            }

        total_subscriptions =\
            len(self.channels.keys()) + len(self.patterns.keys())
        self._subscribe(self.patterns, 'psubscribe', total_subscriptions,
                        _subscriber, *args, **kwargs)

    def punsubscribe(self, *args):
        """
        Unsubscribes from one or more patterns.
        """
        total_subscriptions =\
            len(self.channels.keys()) + len(self.patterns.keys())
        self._usubscribe(self.patterns, 'punsubscribe', total_subscriptions,
                         *args)

    def _parse_pattern(self, pattern):
        temp_pattern = pattern
        if '?' in temp_pattern:
            temp_pattern = temp_pattern.replace('?', '.')

        if '*' in temp_pattern:
            temp_pattern = temp_pattern.replace('*', '.*')

        if ']' in temp_pattern:
            temp_pattern = temp_pattern.replace(']', ']?')

        return temp_pattern

    def subscribe(self, *args, **kwargs):
        """
        Subscribes to one or more given ``channels``.
        """

        def _subscriber(channel, handler):
            return handler

        total_subscriptions =\
            len(self.channels.keys()) + len(self.patterns.keys())
        self._subscribe(self.channels, 'subscribe', total_subscriptions,
                        _subscriber, *args, **kwargs)

    def _subscribe(self, subscribed_dict, message_type, total_subscriptions,
                   subscriber, *args, **kwargs):

        new_channels = {}
        if args:
            for arg in args:
                new_channels[arg] = subscriber(arg, None)

        for channel, handler in iteritems(kwargs):
            new_channels[channel] = handler

        subscribed_dict.update(new_channels)
        self.subscribed = True

        for channel in new_channels:
            total_subscriptions += 1
            self.put(channel, long(total_subscriptions), message_type)

    def unsubscribe(self, *args):
        """
        Unsubscribes from one or more given ``channels``.
        """
        total_subscriptions =\
            len(self.channels.keys()) + len(self.patterns.keys())
        self._usubscribe(self.channels, 'unsubscribe', total_subscriptions,
                         *args)

    def _usubscribe(self, subscribed_dict, message_type, total_subscriptions,
                    *args):

        if args:
            for channel in args:
                if channel in subscribed_dict:
                    total_subscriptions -= 1
                    self.put(channel, long(total_subscriptions), message_type)
        else:
            for channel in subscribed_dict:
                total_subscriptions -= 1
                self.put(channel, long(total_subscriptions), message_type)
            subscribed_dict.clear()

        if total_subscriptions == 0:
            self.subscribed = False

    def listen(self):
        """
        Listens for queued messages and yields the to the calling process
        """
        while self.subscribed:
            message = self.get_message()
            if message:
                yield message

            time.sleep(1)

    def close(self):
        """
        Stops the listen function by calling unsubscribe
        """
        self.unsubscribe()
        self.punsubscribe()

    def get_message(self, ignore_subscribe_messages=False, timeout=0):
        """
        Returns the next available message.
        """

        try:
            message = self._q.get(True, timeout)
            return self.handle_message(message, ignore_subscribe_messages)
        except Empty:
            return None

    def handle_message(self, message, ignore_subscribe_messages=False):
        """
        Parses a pubsub message. It invokes the handler of a message type,
        if the handler is avaialble. If the message is of type ``subscribe``
        and ignore_subscribe_messages if True, then it returns None. Otherwise,
        it returns the message.
        """
        message_type = message['type']
        if message_type in self.UNSUBSCRIBE_MESSAGE_TYPES:
            subscribed_dict = None
            if message_type == 'punsubscribe':
                subscribed_dict = self.patterns
            else:
                subscribed_dict = self.channels

            try:
                channel = message['channel'].decode('utf-8')
                del subscribed_dict[channel]
            except:
                pass

        if message_type in self.PUBLISH_MESSAGE_TYPES:
            # if there's a message handler, invoke it
            handler = None
            if message_type == 'pmessage':
                pattern = self.patterns.get(message['pattern'], None)
                if pattern:
                    handler = pattern['handler']
            else:
                handler = self.channels.get(message['channel'], None)
            if handler:
                handler(message)
                return None
        else:
            # this is a subscribe/unsubscribe message. ignore if we don't
            # want them
            if ignore_subscribe_messages or self.ignore_subscribe_messages:
                return None

        return message<|MERGE_RESOLUTION|>--- conflicted
+++ resolved
@@ -1290,7 +1290,30 @@
                     continue
         raise redis.WatchError('Could not run transaction after 5 tries')
 
-<<<<<<< HEAD
+    def pubsub(self):
+        """
+        Returns a new FakePubSub instance
+        """
+        ps = FakePubSub()
+        self._pubsubs.append(ps)
+
+        return ps
+
+    def publish(self, channel, message):
+        """
+        Loops throug all available pubsub objects and publishes the
+        ``message`` to then for the given ``channel``.
+        """
+        count = 0
+        for i, ps in enumerate(self._pubsubs):
+            if not ps.subscribed:
+                del self._pubsubs[i]
+                continue
+
+            count += ps.put(channel, message, 'message')
+
+        return count
+
     # HYPERLOGLOG COMMANDS
     def pfadd(self, name, *values):
         "Adds the specified elements to the specified HyperLogLog."
@@ -1316,31 +1339,6 @@
         "Merge N different HyperLogLogs into a single one."
         self.sunionstore(dest, sources)
         return True
-=======
-    def pubsub(self):
-        """
-        Returns a new FakePubSub instance
-        """
-        ps = FakePubSub()
-        self._pubsubs.append(ps)
-
-        return ps
-
-    def publish(self, channel, message):
-        """
-        Loops throug all available pubsub objects and publishes the
-        ``message`` to then for the given ``channel``.
-        """
-        count = 0
-        for i, ps in enumerate(self._pubsubs):
-            if not ps.subscribed:
-                del self._pubsubs[i]
-                continue
-
-            count += ps.put(channel, message, 'message')
-
-        return count
->>>>>>> bb6d5df5
 
 
 class FakeRedis(FakeStrictRedis):
